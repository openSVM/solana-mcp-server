--- conflicted
+++ resolved
@@ -1,7 +1,6 @@
 use crate::error::{McpError, McpResult};
 use crate::logging::{log_rpc_request_start, log_rpc_request_success, log_rpc_request_failure, new_request_id};
 use serde_json::Value;
-<<<<<<< HEAD
 use solana_client::{
     nonblocking::rpc_client::RpcClient,
     rpc_config::RpcRequestAirdropConfig,
@@ -12,10 +11,6 @@
     message::Message,
 };
 use std::time::Instant;
-=======
-use solana_client::{nonblocking::rpc_client::RpcClient, rpc_config::RpcRequestAirdropConfig};
-use solana_sdk::{commitment_config::CommitmentConfig, message::Message, pubkey::Pubkey};
->>>>>>> 5a779c9d
 
 /// Get node health status
 pub async fn get_health(client: &RpcClient) -> McpResult<Value> {
@@ -447,15 +442,8 @@
 pub async fn get_minimum_balance_for_rent_exemption(
     client: &RpcClient,
     data_len: usize,
-<<<<<<< HEAD
 ) -> McpResult<Value> {
     let lamports = client.get_minimum_balance_for_rent_exemption(data_len).await?;
-=======
-) -> Result<Value> {
-    let lamports = client
-        .get_minimum_balance_for_rent_exemption(data_len)
-        .await?;
->>>>>>> 5a779c9d
     Ok(serde_json::json!({ "lamports": lamports }))
 }
 
@@ -472,15 +460,11 @@
     Ok(serde_json::json!({ "supply": supply }))
 }
 
-<<<<<<< HEAD
 pub async fn request_airdrop(
     client: &RpcClient,
     pubkey: &Pubkey,
     lamports: u64,
-) -> McpResult<Value> {
-=======
-pub async fn request_airdrop(client: &RpcClient, pubkey: &Pubkey, lamports: u64) -> Result<Value> {
->>>>>>> 5a779c9d
+
     let signature = client.request_airdrop(pubkey, lamports).await?;
     Ok(serde_json::json!({ "signature": signature }))
 }
@@ -510,15 +494,9 @@
 pub async fn get_stake_minimum_delegation_with_commitment(
     client: &RpcClient,
     commitment: CommitmentConfig,
-<<<<<<< HEAD
 ) -> McpResult<Value> {
     let minimum = client.get_stake_minimum_delegation_with_commitment(commitment).await?;
-=======
-) -> Result<Value> {
-    let minimum = client
-        .get_stake_minimum_delegation_with_commitment(commitment)
-        .await?;
->>>>>>> 5a779c9d
+
     Ok(serde_json::json!({ "minimum": minimum }))
 }
 
@@ -530,15 +508,9 @@
 pub async fn get_transaction_count_with_commitment(
     client: &RpcClient,
     commitment: CommitmentConfig,
-<<<<<<< HEAD
 ) -> McpResult<Value> {
     let count = client.get_transaction_count_with_commitment(commitment).await?;
-=======
-) -> Result<Value> {
-    let count = client
-        .get_transaction_count_with_commitment(commitment)
-        .await?;
->>>>>>> 5a779c9d
+
     Ok(serde_json::json!({ "count": count }))
 }
 
@@ -552,29 +524,19 @@
 pub async fn get_latest_blockhash_with_commitment(
     client: &RpcClient,
     commitment: CommitmentConfig,
-<<<<<<< HEAD
 ) -> McpResult<Value> {
     let blockhash = client.get_latest_blockhash_with_commitment(commitment).await?.0;
-=======
-) -> Result<Value> {
-    let blockhash = client
-        .get_latest_blockhash_with_commitment(commitment)
-        .await?
-        .0;
->>>>>>> 5a779c9d
+
     Ok(serde_json::json!({
         "blockhash": blockhash.to_string()
     }))
 }
 
-<<<<<<< HEAD
 pub async fn get_fee_for_message(
     client: &RpcClient,
     message: &Message,
 ) -> McpResult<Value> {
-=======
-pub async fn get_fee_for_message(client: &RpcClient, message: &Message) -> Result<Value> {
->>>>>>> 5a779c9d
+
     let fee = client.get_fee_for_message(message).await?;
     Ok(serde_json::json!({ "fee": fee }))
 }