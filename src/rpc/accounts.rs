--- conflicted
+++ resolved
@@ -7,16 +7,12 @@
     rpc_config::{RpcAccountInfoConfig, RpcProgramAccountsConfig},
     rpc_filter::RpcFilterType,
 };
-<<<<<<< HEAD
 use solana_sdk::{
     commitment_config::CommitmentConfig,
     pubkey::Pubkey,
 };
 use solana_account_decoder::UiAccountEncoding;
 use std::time::Instant;
-=======
-use solana_sdk::{commitment_config::CommitmentConfig, pubkey::Pubkey};
->>>>>>> 5a779c9d
 
 /// Get account balance for a given public key
 pub async fn get_balance(client: &RpcClient, pubkey: &Pubkey) -> McpResult<Value> {
@@ -261,8 +257,6 @@
         data_slice: None,
         min_context_slot: None,
     };
-<<<<<<< HEAD
-
     match client.get_multiple_accounts_with_config(pubkeys, config).await {
         Ok(accounts) => {
             let duration = start_time.elapsed().as_millis() as u64;
@@ -295,12 +289,6 @@
             Err(error)
         }
     }
-=======
-    let accounts = client
-        .get_multiple_accounts_with_config(pubkeys, config)
-        .await?;
-    Ok(serde_json::json!({ "accounts": accounts }))
->>>>>>> 5a779c9d
 }
 
 /// Get all accounts owned by a program
@@ -380,8 +368,6 @@
         },
         with_context: None,
     };
-<<<<<<< HEAD
-
     match client.get_program_accounts_with_config(program_id, config).await {
         Ok(accounts) => {
             let duration = start_time.elapsed().as_millis() as u64;
@@ -414,12 +400,6 @@
             Err(error)
         }
     }
-=======
-    let accounts = client
-        .get_program_accounts_with_config(program_id, config)
-        .await?;
-    Ok(serde_json::json!({ "accounts": accounts }))
->>>>>>> 5a779c9d
 }
 
 /// Get the largest accounts by balance
@@ -481,7 +461,6 @@
 pub async fn get_minimum_balance_for_rent_exemption(
     client: &RpcClient,
     data_len: usize,
-<<<<<<< HEAD
 ) -> McpResult<Value> {
     let request_id = new_request_id();
     let start_time = Instant::now();
@@ -526,11 +505,4 @@
             Err(error)
         }
     }
-=======
-) -> Result<Value> {
-    let lamports = client
-        .get_minimum_balance_for_rent_exemption(data_len)
-        .await?;
-    Ok(serde_json::json!({ "lamports": lamports }))
->>>>>>> 5a779c9d
 }