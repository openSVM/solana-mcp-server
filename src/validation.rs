--- conflicted
+++ resolved
@@ -197,19 +197,13 @@
             return sanitized;
         }
     }
-<<<<<<< HEAD
-    
+
     // For other strings, apply length truncation
     if input.len() > MAX_LOG_STRING_LENGTH {
         format!("{}...[truncated {} chars]", 
                &input[..MAX_LOG_STRING_LENGTH], 
                input.len() - MAX_LOG_STRING_LENGTH)
-=======
-
-    // For other strings, truncate if too long
-    if input.len() > 100 {
-        format!("{}...[truncated]", &input[..100])
->>>>>>> 5a779c9d
+
     } else {
         // Return as-is if not sensitive and within limits
         input.to_string()
@@ -268,7 +262,6 @@
         // Test URL sanitization with path and query
         let url = "https://api.opensvm.com/v1/accounts/abc123?encoding=json";
         let sanitized = sanitize_for_logging(url);
-<<<<<<< HEAD
         assert_eq!(sanitized, "https://api.opensvm.com/[PATH_REDACTED]?[QUERY_REDACTED]");
         
         // Test simple URL without path/query
@@ -282,10 +275,7 @@
         assert_eq!(sanitized_sensitive, "[REDACTED-SECRET]");
         
         // Test long string truncation
-=======
-        assert_eq!(sanitized, "https://api.opensvm.com");
-
->>>>>>> 5a779c9d
+
         let long_string = "x".repeat(150);
         let sanitized_long = sanitize_for_logging(&long_string);
         assert!(sanitized_long.contains("truncated 50 chars"));
