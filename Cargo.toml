[package]
name = "solana-mcp-server"
version = "1.0.2"
edition = "2021"

[dependencies]
log = "0.4"
env_logger = "0.11"
chrono = "0.4"
url = { version = "2.5.0", features = ["serde"] }
anyhow = "1.0"
thiserror = "1.0"
serde = { version = "1.0", features = ["derive"] }
serde_json = "1.0"
<<<<<<< HEAD
tokio = { version = "1.36", features = ["full"] }
solana-client = "1.18"
solana-sdk = "1.18"
solana-account-decoder = "1.18"
solana-transaction-status = "1.18"
spl-token = "4.0.0"
base64 = "0.22"
=======
tokio = { version = "1.0", features = ["full"] }
tracing = "0.1"
tracing-subscriber = { version = "0.3", features = ["json", "env-filter"] }
uuid = { version = "1.0", features = ["v4"] }
once_cell = "1.19"
dashmap = "6.1"
solana-client = "1.17"
solana-sdk = "1.17"
solana-account-decoder = "1.17"
solana-transaction-status = "1.17"
spl-token = "4.0"
base64 = "0.21"
>>>>>>> d78aa2a8
bs58 = "0.5"
bincode = "1.3"
reqwest = { version = "0.11", features = ["json"] }<|MERGE_RESOLUTION|>--- conflicted
+++ resolved
@@ -12,28 +12,18 @@
 thiserror = "1.0"
 serde = { version = "1.0", features = ["derive"] }
 serde_json = "1.0"
-<<<<<<< HEAD
 tokio = { version = "1.36", features = ["full"] }
+tracing = "0.1"
+tracing-subscriber = { version = "0.3", features = ["json", "env-filter"] }
+uuid = { version = "1.0", features = ["v4"] }
+once_cell = "1.19"
+dashmap = "6.1"
 solana-client = "1.18"
 solana-sdk = "1.18"
 solana-account-decoder = "1.18"
 solana-transaction-status = "1.18"
 spl-token = "4.0.0"
 base64 = "0.22"
-=======
-tokio = { version = "1.0", features = ["full"] }
-tracing = "0.1"
-tracing-subscriber = { version = "0.3", features = ["json", "env-filter"] }
-uuid = { version = "1.0", features = ["v4"] }
-once_cell = "1.19"
-dashmap = "6.1"
-solana-client = "1.17"
-solana-sdk = "1.17"
-solana-account-decoder = "1.17"
-solana-transaction-status = "1.17"
-spl-token = "4.0"
-base64 = "0.21"
->>>>>>> d78aa2a8
 bs58 = "0.5"
 bincode = "1.3"
 reqwest = { version = "0.11", features = ["json"] }